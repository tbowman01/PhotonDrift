--- conflicted
+++ resolved
@@ -6,12 +6,9 @@
 use tokio::sync::Mutex;
 
 use crate::{config::Config, drift::DriftDetector, Result};
-<<<<<<< HEAD
-=======
 
 #[cfg(feature = "ml")]
 use crate::ml::{MLDriftDetector, MLConfig};
->>>>>>> 65fe509e
 
 /// Engine for creating LSP diagnostics from drift detection
 pub struct DiagnosticEngine {

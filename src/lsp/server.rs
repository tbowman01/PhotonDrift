//! Core LSP server implementation for PhotonDrift

use std::collections::HashMap;
use std::sync::Arc;
use tokio::sync::RwLock;
use tokio::signal;

use lsp_types::{
    CompletionOptions, CompletionParams, CompletionResponse, DidChangeTextDocumentParams,
    DidCloseTextDocumentParams, DidOpenTextDocumentParams, Hover, HoverParams,
    HoverProviderCapability, InitializeParams, InitializeResult, MessageType, ServerCapabilities,
    TextDocumentSyncCapability, TextDocumentSyncKind, Url, WorkDoneProgressOptions,
};
use tower_lsp::jsonrpc::Result;
use tower_lsp::{Client, LanguageServer, LspService, Server};

use crate::lsp::{CompletionProvider, DiagnosticEngine, DocumentStore, HoverProvider, LspConfig};

/// PhotonDrift Language Server implementation
pub struct PhotonDriftLspServer {
    client: Client,
    documents: DocumentStore,
    config: Arc<RwLock<LspConfig>>,
    diagnostic_engine: DiagnosticEngine,
    completion_provider: CompletionProvider,
    hover_provider: HoverProvider,
}

impl PhotonDriftLspServer {
    pub fn new(client: Client) -> Self {
        Self {
            client,
            documents: DocumentStore::default(),
            config: Arc::new(RwLock::new(LspConfig::default())),
            diagnostic_engine: DiagnosticEngine::new(),
            completion_provider: CompletionProvider::new(),
            hover_provider: HoverProvider::new(),
        }
    }
}

#[tower_lsp::async_trait]
impl LanguageServer for PhotonDriftLspServer {
    async fn initialize(&self, params: InitializeParams) -> Result<InitializeResult> {
        // Log initialization
        self.client
            .log_message(MessageType::INFO, "PhotonDrift LSP server initializing")
            .await;

        // Set workspace root if provided
        if let Some(workspace_folders) = params.workspace_folders {
            if let Some(folder) = workspace_folders.first() {
                if let Ok(path) = folder.uri.to_file_path() {
                    let mut config = self.config.write().await;
                    config.workspace_root = Some(path);
                }
            }
        }

        Ok(InitializeResult {
            server_info: Some(lsp_types::ServerInfo {
                name: "PhotonDrift LSP".to_string(),
                version: Some(env!("CARGO_PKG_VERSION").to_string()),
            }),
            capabilities: ServerCapabilities {
                text_document_sync: Some(TextDocumentSyncCapability::Kind(
                    TextDocumentSyncKind::FULL,
                )),
                completion_provider: Some(CompletionOptions {
                    resolve_provider: Some(false),
                    trigger_characters: Some(vec![
                        "#".to_string(),
                        "-".to_string(),
                        ":".to_string(),
                    ]),
                    work_done_progress_options: WorkDoneProgressOptions::default(),
                    all_commit_characters: None,
                    completion_item: None,
                }),
                hover_provider: Some(HoverProviderCapability::Simple(true)),
                ..ServerCapabilities::default()
            },
        })
    }

    async fn initialized(&self, _: lsp_types::InitializedParams) {
        self.client
            .log_message(MessageType::INFO, "PhotonDrift LSP server initialized")
            .await;
    }

    async fn shutdown(&self) -> Result<()> {
        Ok(())
    }

    async fn did_open(&self, params: DidOpenTextDocumentParams) {
        let uri = params.text_document.uri.clone();
        let content = params.text_document.text.clone();

        // Store document
        self.documents
            .write()
            .await
            .insert(uri.clone(), content.clone());

        // Run diagnostics if enabled
        let config = self.config.read().await;
        if config.diagnostics_enabled {
            drop(config);
            if let Ok(diagnostics) = self.diagnostic_engine.analyze_content(&content, &uri).await {
                self.client
                    .publish_diagnostics(uri, diagnostics, None)
                    .await;
            }
        }
    }

    async fn did_change(&self, params: DidChangeTextDocumentParams) {
        let uri = params.text_document.uri.clone();

        if let Some(change) = params.content_changes.into_iter().next() {
            // Update document store
            self.documents
                .write()
                .await
                .insert(uri.clone(), change.text.clone());

            // Run diagnostics if enabled
<<<<<<< HEAD
            if self.config.diagnostics_enabled {
=======
            let config = self.config.read().await;
            if config.diagnostics_enabled {
                drop(config);
>>>>>>> 65fe509e
                if let Ok(diagnostics) = self
                    .diagnostic_engine
                    .analyze_content(&change.text, &uri)
                    .await
                {
                    self.client
                        .publish_diagnostics(uri, diagnostics, None)
                        .await;
                }
            }
        }
    }

    async fn did_close(&self, params: DidCloseTextDocumentParams) {
        // Remove from document store
        self.documents
            .write()
            .await
            .remove(&params.text_document.uri);

        // Clear diagnostics
        self.client
            .publish_diagnostics(params.text_document.uri, Vec::new(), None)
            .await;
    }

    async fn completion(&self, params: CompletionParams) -> Result<Option<CompletionResponse>> {
        let config = self.config.read().await;
        if !config.completion_enabled {
            return Ok(None);
        }
        drop(config);

        let uri = params.text_document_position.text_document.uri;
        let position = params.text_document_position.position;

        // Get document content
        let documents = self.documents.read().await;
        if let Some(content) = documents.get(&uri) {
            let completions = self
                .completion_provider
                .get_completions(content, position)
                .await;
            Ok(Some(CompletionResponse::Array(completions)))
        } else {
            Ok(None)
        }
    }

    async fn hover(&self, params: HoverParams) -> Result<Option<Hover>> {
        let config = self.config.read().await;
        if !config.hover_enabled {
            return Ok(None);
        }
        drop(config);

        let uri = params.text_document_position_params.text_document.uri;
        let position = params.text_document_position_params.position;

        // Get document content
        let documents = self.documents.read().await;
        if let Some(content) = documents.get(&uri) {
            Ok(self.hover_provider.get_hover_info(content, position).await)
        } else {
            Ok(None)
        }
    }
}

/// Start the LSP server with proper error handling and graceful shutdown
pub async fn start_lsp_server() -> crate::Result<()> {
    // Initialize logging
    eprintln!("Starting PhotonDrift LSP server...");
    
    // Setup async I/O
    let stdin = tokio::io::stdin();
    let stdout = tokio::io::stdout();

    // Create LSP service
    let (service, socket) = LspService::new(PhotonDriftLspServer::new);
    let server = Server::new(stdin, stdout, socket);
    
    eprintln!("LSP server initialized, waiting for connections...");
    
    // Run server with graceful shutdown handling
    let server_task = tokio::spawn(async move {
        if let Err(e) = server.serve(service).await {
            eprintln!("LSP server error: {}", e);
            return Err(crate::AdrscanError::RealtimeError(format!("LSP server failed: {}", e)));
        }
        Ok(())
    });
    
    // Handle shutdown signals
    let shutdown_task = tokio::spawn(async {
        #[cfg(unix)]
        {
            use tokio::signal::unix::{signal, SignalKind};
            let mut sigterm = signal(SignalKind::terminate())
                .map_err(|e| crate::AdrscanError::RealtimeError(format!("Failed to setup SIGTERM handler: {}", e)))?;
            let mut sigint = signal(SignalKind::interrupt())
                .map_err(|e| crate::AdrscanError::RealtimeError(format!("Failed to setup SIGINT handler: {}", e)))?;
            
            tokio::select! {
                _ = sigterm.recv() => {
                    eprintln!("Received SIGTERM, shutting down LSP server...");
                }
                _ = sigint.recv() => {
                    eprintln!("Received SIGINT, shutting down LSP server...");
                }
            }
        }
        
        #[cfg(not(unix))]
        {
            if let Err(e) = signal::ctrl_c().await {
                return Err(crate::AdrscanError::RealtimeError(format!("Failed to setup Ctrl+C handler: {}", e)));
            }
            eprintln!("Received Ctrl+C, shutting down LSP server...");
        }
        
        Ok(())
    });
    
    // Wait for either server completion or shutdown signal
    tokio::select! {
        result = server_task => {
            match result {
                Ok(Ok(())) => {
                    eprintln!("LSP server completed successfully");
                    Ok(())
                }
                Ok(Err(e)) => {
                    eprintln!("LSP server failed: {}", e);
                    Err(e)
                }
                Err(e) => {
                    eprintln!("LSP server task panicked: {}", e);
                    Err(crate::AdrscanError::RealtimeError(format!("Server task failed: {}", e)))
                }
            }
        }
        result = shutdown_task => {
            match result {
                Ok(Ok(())) => {
                    eprintln!("LSP server shutdown gracefully");
                    Ok(())
                }
                Ok(Err(e)) => {
                    eprintln!("Shutdown handler failed: {}", e);
                    Err(e)
                }
                Err(e) => {
                    eprintln!("Shutdown task panicked: {}", e);
                    Err(crate::AdrscanError::RealtimeError(format!("Shutdown task failed: {}", e)))
                }
            }
        }
    }
}

#[cfg(test)]
mod tests {
    use super::*;
    use lsp_types::ClientCapabilities;
    use tower_lsp::jsonrpc::Id;

    // Mock client for testing
    struct MockClient;

    #[tower_lsp::async_trait]
    impl Client for MockClient {
        async fn log_message(&self, _typ: MessageType, _message: String) {}
        async fn show_message(&self, _typ: MessageType, _message: String) {}
        async fn publish_diagnostics(
            &self,
            _uri: Url,
            _diagnostics: Vec<lsp_types::Diagnostic>,
            _version: Option<i32>,
        ) {
        }
    }

    #[tokio::test]
    async fn test_server_initialization() {
        let client = MockClient;
        let server = PhotonDriftLspServer::new(client);

        let params = InitializeParams {
            process_id: None,
            root_path: None,
            root_uri: None,
            initialization_options: None,
            capabilities: ClientCapabilities::default(),
            trace: None,
            workspace_folders: None,
            client_info: None,
            locale: None,
        };

        let result = server.initialize(params).await.unwrap();
        assert_eq!(result.server_info.as_ref().unwrap().name, "PhotonDrift LSP");
        assert!(result.capabilities.text_document_sync.is_some());
        assert!(result.capabilities.completion_provider.is_some());
        assert!(result.capabilities.hover_provider.is_some());
    }

    #[tokio::test]
    async fn test_document_lifecycle() {
        let client = MockClient;
        let server = PhotonDriftLspServer::new(client);

        let uri = Url::parse("file:///test.md").unwrap();
        let content = "# ADR-001: Test Decision\n\n## Status\nProposed";

        // Test document open
        let open_params = DidOpenTextDocumentParams {
            text_document: lsp_types::TextDocumentItem {
                uri: uri.clone(),
                language_id: "markdown".to_string(),
                version: 1,
                text: content.to_string(),
            },
        };

        server.did_open(open_params).await;

        // Verify document is stored
        let documents = server.documents.read().await;
        assert_eq!(documents.get(&uri), Some(&content.to_string()));
        drop(documents);

        // Test document close
        let close_params = DidCloseTextDocumentParams {
            text_document: lsp_types::TextDocumentIdentifier { uri: uri.clone() },
        };

        server.did_close(close_params).await;

        // Verify document is removed
        let documents = server.documents.read().await;
        assert!(!documents.contains_key(&uri));
    }
}<|MERGE_RESOLUTION|>--- conflicted
+++ resolved
@@ -126,13 +126,9 @@
                 .insert(uri.clone(), change.text.clone());
 
             // Run diagnostics if enabled
-<<<<<<< HEAD
-            if self.config.diagnostics_enabled {
-=======
             let config = self.config.read().await;
             if config.diagnostics_enabled {
                 drop(config);
->>>>>>> 65fe509e
                 if let Ok(diagnostics) = self
                     .diagnostic_engine
                     .analyze_content(&change.text, &uri)

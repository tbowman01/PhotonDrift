--- conflicted
+++ resolved
@@ -1,12 +1,9 @@
 use this command to resume development using claude-flow hive-mind
-
-<<<<<<< HEAD
 
 # sample workflow
 npx claude-flow@alpha swarm create "Build complete e-commerce platform with user management, product catalog, and frontend" --agents 5 --strategy development --output ./output/ecommerce --monitor
 
 # how do customize the claude.md workflow for your project
-
 
 # most ucase cases are as simple as 
 npx claude-flow@alpha hive-mind init    
@@ -14,12 +11,6 @@
 # The Initialize Claude Flow v2.0.0 (creates CLAUDE.md & .claude/commands) - CLAUDE.md is the workflow that needs to be customized per project. 
 # how? do more research and ask the model... 
 
-
-npx claude-flow@alpha hive-mind spawn "resume" --auto-spawn --claude --monitor
-=======
-npx claude-flow@alpha hive-mind spawn "resume" --auto-spawn --claude --monitor
-
 npx claude-flow@alpha  hive-mind spawn "review and continue development in the next phase" --auto-spawn --claude --monitor --ui
 
-uvx claude-monitor --plan max5 --timezone America/New_York
->>>>>>> 31da385a
+uvx claude-monitor --plan max5 --timezone America/New_York
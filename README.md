# PhotonDrift - AI-Powered ADR Management

> Next-generation Architecture Decision Record (ADR) management with ML-enhanced drift detection for intelligent development governance.

[![CI](https://github.com/tbowman01/PhotonDrift/actions/workflows/ci.yml/badge.svg)](https://github.com/tbowman01/PhotonDrift/actions/workflows/ci.yml)
[![Container Build](https://github.com/tbowman01/PhotonDrift/actions/workflows/container-build.yml/badge.svg)](https://github.com/tbowman01/PhotonDrift/actions/workflows/container-build.yml)
[![Security Audit](https://github.com/tbowman01/PhotonDrift/actions/workflows/security-audit.yml/badge.svg)](https://github.com/tbowman01/PhotonDrift/actions/workflows/security-audit.yml)
[![Version](https://img.shields.io/badge/version-0.2.0--alpha.20250721-blue)](https://github.com/tbowman01/PhotonDrift/releases)
[![Tests](https://img.shields.io/badge/tests-178%2F182%20passing-green)](https://github.com/tbowman01/PhotonDrift/actions)
[![ML Coverage](https://img.shields.io/badge/ML%20tests-26%2F26%20passing-brightgreen)](https://github.com/tbowman01/PhotonDrift/tree/main/src/ml)
[![License](https://img.shields.io/badge/license-MIT-blue)](LICENSE)
[![Rust](https://img.shields.io/badge/rust-1.75+-orange.svg)](https://rust-lang.org)

PhotonDrift is an AI-powered Rust CLI tool that revolutionizes Architecture Decision Record (ADR) management through **machine learning-enhanced drift detection**. It automatically identifies when code deviates from documented architectural decisions and provides intelligent insights to maintain architectural integrity.

## ✨ Key Features

### 🤖 **AI-Enhanced Detection** (v0.2.0+)
- **Machine Learning Models**: 5 advanced algorithms (Isolation Forest, SVM, LOF, Statistical, Ensemble)
- **Smart Confidence Scoring**: Reduces false positives by 60-80%
- **Explainable AI**: Clear explanations for every detection decision
- **Adaptive Learning**: Improves accuracy through feedback and historical data

### 🔍 **Intelligent Analysis**
- **Feature Engineering**: 50+ extracted features (complexity, diversity, temporal patterns)
- **Technology Detection**: Automatic identification of frameworks, languages, patterns
- **Sentiment Analysis**: Understanding the context and urgency of architectural changes
- **Structural Analysis**: Code organization, coupling, and cohesion metrics

### 🚀 **Core CLI Commands**
- **`init`**: Initialize ADR structure with ML-ready configuration
- **`inventory`**: Scan and catalog existing ADRs with intelligence insights
- **`diff`**: Detect architectural drift with ML confidence scores
- **`propose`**: Generate AI-informed ADR proposals for detected changes
- **`index`**: Create comprehensive ADR indexes with smart categorization

### 🌐 **Enterprise Integration**
- **Multi-Language Support**: Works across diverse technology stacks
- **Offline-First**: All ML processing is local (no external API calls)
- **CI/CD Ready**: WebAssembly module and GitHub Action for automation
- **Scalable**: Handles enterprise codebases (100k+ files)

### 🐳 **Next-Gen Container System** (v2.0)
- **Simplified Build Pipeline**: 60-80% faster builds with intelligent caching
- **Multi-platform Support**: AMD64/ARM64 with optimized cross-compilation
- **Security-First**: Vulnerability scanning, SBOM generation, and attestation
- **Developer-Friendly**: One-command builds with environment automation
- **Production-Ready**: Health checks, monitoring, and enterprise deployment

## 🐳 Quick Start - Container Usage
<<<<<<< HEAD
=======

### Using the Simplified Build System (Recommended)

```bash
# Quick development setup
make dev

# Build for staging with multi-platform support
./scripts/build-automation.sh -e staging all

# Full production pipeline
make prod-all
```

### Using Pre-built Images
>>>>>>> 9301c4aa

### Using the Simplified Build System (Recommended)

```bash
# Quick development setup
make dev

# Build for staging with multi-platform support
./scripts/build-automation.sh -e staging all

# Full production pipeline
make prod-all
```

### Using Pre-built Images
### Quick Start with Containers

```bash
# Pull the latest image
docker pull ghcr.io/tbowman01/photondrift:latest

# Run ADR analysis on your project
docker run --rm -v "$(pwd)":/workspace \
  ghcr.io/tbowman01/photondrift:latest \
  diff --adr-dir /workspace/docs/adr

# Interactive container shell
docker run -it --rm -v "$(pwd)":/workspace \
  ghcr.io/tbowman01/photondrift:latest bash
```

### Multi-Service Deployment

```bash
# Using Docker Compose for multi-service setup
version: '3.8'
services:
  photondrift-analyzer:
    image: ghcr.io/tbowman01/photondrift:latest
    volumes:
      - ./docs/adr:/workspace/adr:ro
      - ./src:/workspace/src:ro
    command: diff --adr-dir /workspace/adr --directory /workspace/src
    environment:
      - RUST_LOG=info
      - ADR_CONFIG=/workspace/adr/config.yml

  photondrift-monitor:
    image: ghcr.io/tbowman01/photondrift:latest
    volumes:
      - ./:/workspace:ro
    command: inventory --adr-dir /workspace/docs/adr --watch
    restart: unless-stopped
```

### Available Container Tags

- `latest` - Latest stable release (recommended for production)
- `main` - Latest from main branch (stable development)
- `develop` - Latest development features (testing only)
- `v0.2.0-alpha.20250721` - Specific version tags (reproducible builds)
- `main-<sha>` - Commit-specific builds (debugging)

### Registry Information

**Primary Registry**: `ghcr.io/tbowman01/photondrift`
- **Security**: Images scanned with Trivy, SBOM/Provenance included
- **Platforms**: `linux/amd64`, `linux/arm64` (multi-arch support)
- **Base**: Distroless (security-hardened, minimal attack surface)
- **User**: Non-root (`65532:65532` for security compliance)

### Environment Variables

```bash
# Configuration
RUST_LOG=debug              # Logging level (debug, info, warn, error)
ADR_CONFIG=/workspace/config.yml  # Custom config file location
ADR_DIR=/workspace/adr      # Default ADR directory

# ML Features
ML_ENABLED=true             # Enable machine learning features
ML_MODEL=Ensemble           # ML model type (IsolationForest, Ensemble)
ML_CONFIDENCE=0.7           # Confidence threshold (0.0-1.0)

# Security
TRUST_DNS=1                 # Trust container DNS resolution
NO_PROXY=localhost,127.0.0.1  # Proxy bypass patterns
```

### Volume Mounting Examples

```bash
# Read-only project analysis
docker run --rm \
  -v "$(pwd)":/workspace:ro \
  ghcr.io/tbowman01/photondrift:latest \
  inventory --adr-dir /workspace/docs/adr

# Read-write for generating ADRs
docker run --rm \
  -v "$(pwd)/docs/adr":/workspace/adr \
  -v "$(pwd)/src":/workspace/src:ro \
  ghcr.io/tbowman01/photondrift:latest \
  propose --adr-dir /workspace/adr --directory /workspace/src

# Configuration file mounting
docker run --rm \
  -v "$(pwd)":/workspace:ro \
  -v "$(pwd)/photondrift-config.yml":/config.yml:ro \
  ghcr.io/tbowman01/photondrift:latest \
  diff --config /config.yml
```

### Build Locally

```bash
# Clone and build
git clone https://github.com/tbowman01/PhotonDrift.git
cd PhotonDrift
docker build -t photondrift:local .

# Multi-platform build
docker buildx build --platform linux/amd64,linux/arm64 \
  -t photondrift:multi-arch .

# See comprehensive build guide
# docs/DOCKER_BUILD_GUIDE.md
```

## 🚀 Quick Start

### Installation

```bash
# Download from GitHub Releases
curl -L https://github.com/tbowman01/PhotonDrift/releases/latest/download/adrscan-linux -o adrscan
chmod +x adrscan

# Or build from source
git clone https://github.com/tbowman01/PhotonDrift
cd PhotonDrift
cargo build --release
```

### Basic Usage

```bash
# Detect architectural drift with AI
adrscan diff

# Generate AI-informed ADR proposals
adrscan propose

# Create intelligent ADR index
adrscan index
```

### 🤖 AI-Enhanced Usage (v0.2.0+)

```bash
# Enable ML features with configuration
echo "ml:
  enabled: true
  model_type: IsolationForest
  confidence_threshold: 0.7
  online_learning: true" > adrscan.yml

# Detect drift with ML confidence scores
adrscan diff --config adrscan.yml

# Example output with AI insights:
# 🚨 HIGH CONFIDENCE (0.85): New React framework detected
# 📝 Explanation: High technology diversity and complexity score indicate
#    significant architectural change requiring ADR documentation
# 💡 Recommendation: Create ADR for frontend framework standardization
```

### 🏗️ Advanced Configuration

```yaml
# adrscan.yml - ML-Enhanced Configuration
adr_dir: "./docs/decisions"
ml:
  enabled: true
  model_type: "Ensemble"          # IsolationForest, OneClassSVM, LOF, Statistical, Ensemble
  confidence_threshold: 0.7       # 0.0-1.0 (higher = fewer, higher-confidence detections)
  online_learning: true           # Learn from feedback to improve accuracy
  max_training_samples: 10000     # Memory management for large codebases

drift:
  enabled: true
  detection_patterns:
    - pattern: "new framework"
      severity: "high"
    - pattern: "deprecated library"
      severity: "medium"
```

## 📚 Documentation

### Core Documentation
- **[User Guide](docs/USER_GUIDE.md)** - Comprehensive usage guide
- **[Quick Start](docs/QUICK_START.md)** - Get started quickly
- **[Development Guide](docs/DEVELOPMENT.md)** - Contributing guidelines
- **[Configuration](docs/CONFIGURATION.md)** - Configuration options

### ML & Security Features ✨
- **[ML Security Guide](docs/ML_SECURITY_GUIDE.md)** - AI-powered security analysis and secret detection
- **[Neural Training](docs/NEURAL_TRAINING.md)** - Train models from operations and improve accuracy
- **[Performance Analysis](docs/PERFORMANCE_ANALYSIS.md)** - Monitor performance and optimize bottlenecks

### Integration & Automation
- **[GitHub Integration](docs/GITHUB_LABELS.md)** - GitHub automation features
- **[Development Hooks](docs/DEVELOPMENT_HOOKS.md)** - Pre-commit hooks and automation setup
- **[Docker Build Guide](docs/DOCKER_BUILD_GUIDE.md)** - Comprehensive Docker build instructions

### Technical Reference
- **[CHANGELOG.md](CHANGELOG.md)** - Complete version history and release notes
- **[ROADMAP.md](ROADMAP.md)** - Development roadmap through 2025
- **[Requirements & Architecture](docs/REQUIREMENTS_SUMMARY.md)** - Technical requirements and phases
- **[Training & Optimization](src/ml/training.rs)** - Model training and hyperparameter tuning

### Integration & Usage
- **[GitHub Action Guide](.github/workflows/)** - CI/CD integration with ML features
- **[WebAssembly Integration](src/wasm_simple.rs)** - Browser and Node.js usage
- **[Configuration Reference](docs/CONFIG.md)** - Complete configuration options
- **[CLI Reference](docs/CLI.md)** - All commands and parameters

## 🚀 Implementation Status

### ✅ Phase 1 - Core Foundation (v0.1.0) - **COMPLETED**
- [x] **Complete CLI Tool**: All 5 commands (`init`, `inventory`, `diff`, `propose`, `index`)
- [x] **Drift Detection Engine**: Pattern-based architectural violation detection
- [x] **Configuration System**: YAML/TOML with flexible patterns
- [x] **WebAssembly Support**: Browser/Node.js integration ready
- [x] **GitHub Action**: CI/CD integration for automated analysis
- [x] **Testing Suite**: 114 comprehensive tests (96.5% pass rate)
- [x] **Production Ready**: Zero compilation warnings, robust error handling

### ✅ Phase 2 - Intelligence & Integration (v0.2.0-alpha) - **COMPLETED**
- [x] **🤖 ML-Enhanced Detection**: 5 advanced anomaly detection algorithms
- [x] **📊 Feature Engineering**: 50+ extracted features with advanced analysis
- [x] **🏋️ Training Infrastructure**: Cross-validation, hyperparameter optimization
- [x] **⚙️ Smart Configuration**: ML-ready configuration with backward compatibility
- [x] **🧪 ML Test Suite**: 26 comprehensive ML tests ensuring reliability
- [x] **📈 Performance Metrics**: Precision, recall, F1-score tracking
- [x] **🔍 Explainable AI**: Model explanations for every detection
- [x] **🐳 Docker Support**: Production-ready containerization
- [x] **🛠️ DevOps Pipeline**: Enhanced CI/CD with comprehensive automation

### 🔧 Phase 3 - Developer Experience (Q2 2025) - **PLANNED**
- [ ] **IDE Extensions**: VS Code and IntelliJ plugins with ML insights
- [ ] **Language Server Protocol**: Universal IDE support with intelligent warnings
- [ ] **Real-time Analysis**: File system watchers with instant ML feedback
- [ ] **Visual Dashboard**: Web-based analytics with trend analysis
- [ ] **Advanced Templates**: AI-powered ADR generation and suggestions

### ☁️ Phase 4 - Cloud & Enterprise (Q3 2025) - **PLANNED**
- [ ] **Cloud Platform SDKs**: AWS, Azure, GCP integration
- [ ] **Enterprise Features**: Multi-user, SSO, audit trails
- [ ] **Advanced Analytics**: Predictive drift analysis and risk assessment
- [ ] **Performance Optimization**: SIMD acceleration for massive codebases

### 🌐 Phase 5 - Ecosystem & Scale (Q4 2025) - **PLANNED**
- [ ] **API & Integrations**: REST API, GraphQL, webhook support
- [ ] **Plugin Marketplace**: Third-party extensions and community templates
- [ ] **SaaS Platform**: Hosted PhotonDrift service
- [ ] **Industry Standardization**: Architectural governance best practices

## 🤝 Contributing

PhotonDrift welcomes contributions! We use a systematic development approach with clear phases and comprehensive testing.

### How to Contribute
1. **Fork the repository** and create a feature branch
2. **Setup development environment**: Run `./setup-hooks.sh` for automated setup
3. **Run the test suite**: `cargo test` (ensure all 178+ tests pass)
4. **Add ML tests** if implementing ML features: `cargo test ml::`
5. **Follow pre-commit hooks**: Code formatting, linting, and testing are automated
6. **Follow the roadmap**: Check [ROADMAP.md](ROADMAP.md) for planned features
7. **Submit a PR** with clear description and test coverage

### Development Setup

```bash
git clone https://github.com/tbowman01/PhotonDrift
cd PhotonDrift

# Setup development environment with pre-commit hooks
./setup-hooks.sh

cargo build
cargo test

# For ML features
cargo test --features ml
```

### Code Quality

The project uses comprehensive pre-commit hooks to ensure code quality:

- **Rust formatting** with `rustfmt`
- **Linting** with `clippy` (warnings as errors)
- **Compilation checks** with `cargo check`
- **Test suite** execution
- **Security scanning** for secrets and patterns
- **File quality** checks (trailing whitespace, line endings, etc.)

See [Development Hooks Documentation](docs/DEVELOPMENT_HOOKS.md) for detailed information.

## 📊 Performance & Benchmarks

- **Scanning Speed**: 206 files in ~91ms (production baseline)
- **ML Prediction**: ~1-5ms per drift item
- **Memory Usage**: ~10MB for 1000 ML training samples
- **Test Coverage**: 178/182 tests passing (97.8%)
- **ML Test Coverage**: 26/26 tests passing (100%)

## 🔗 Related Projects

- **[ADR Tools](https://github.com/npryce/adr-tools)** - Command-line tools for working with ADRs
- **[ADR Manager](https://github.com/adr/adr-manager)** - Web-based ADR management
- **[Architecture Decision Records](https://adr.github.io/)** - ADR community resources

## 📄 License

This project is licensed under the MIT License - see the [LICENSE](LICENSE) file for details.

---

**🚀 Current Status**: Phase 2 Complete - Production-Ready Alpha with Enhanced DevOps Pipeline

**📧 Questions?** Open an [issue](https://github.com/tbowman01/PhotonDrift/issues) or check our [discussions](https://github.com/tbowman01/PhotonDrift/discussions)<|MERGE_RESOLUTION|>--- conflicted
+++ resolved
@@ -48,8 +48,6 @@
 - **Production-Ready**: Health checks, monitoring, and enterprise deployment
 
 ## 🐳 Quick Start - Container Usage
-<<<<<<< HEAD
-=======
 
 ### Using the Simplified Build System (Recommended)
 
@@ -65,22 +63,7 @@
 ```
 
 ### Using Pre-built Images
->>>>>>> 9301c4aa
-
-### Using the Simplified Build System (Recommended)
-
-```bash
-# Quick development setup
-make dev
-
-# Build for staging with multi-platform support
-./scripts/build-automation.sh -e staging all
-
-# Full production pipeline
-make prod-all
-```
-
-### Using Pre-built Images
+
 ### Quick Start with Containers
 
 ```bash

--- conflicted
+++ resolved
@@ -56,10 +56,7 @@
 crossbeam-channel = { version = "0.5", optional = true }
 crossbeam = { version = "0.8", optional = true }
 futures-util = { version = "0.3", optional = true }
-<<<<<<< HEAD
-=======
 
->>>>>>> a154c3c0
 # Cryptographic hashing for file content
 sha2 = "0.10"
 
@@ -108,10 +105,7 @@
 name = "adrscan-lsp"
 path = "src/bin/lsp.rs"
 required-features = ["lsp"]
-<<<<<<< HEAD
-=======
 
->>>>>>> a154c3c0
 [profile.release]
 lto = true
 codegen-units = 1

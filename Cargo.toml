--- conflicted
+++ resolved
@@ -46,39 +46,16 @@
 
 # Language Server Protocol dependencies (conditional on lsp feature)
 tower-lsp = { version = "0.20", optional = true }
-<<<<<<< HEAD
-lsp-types = { version = "0.94", optional = true }
-=======
 lsp-types = { version = "0.95", optional = true }
->>>>>>> 6da5b9b0
 tokio-util = { version = "0.7", optional = true, features = ["codec"] }
 
 # Real-time file watching and WebSocket support
 notify = { version = "6.1", optional = true }
-<<<<<<< HEAD
-tokio-tungstenite = { version = "0.20", optional = true }
-dashmap = { version = "5.5", optional = true }
-crossbeam-channel = { version = "0.5", optional = true }
-
-# Real-time file system watching and analysis
-notify = { version = "6.1", optional = true }
-tokio-tungstenite = { version = "0.21", optional = true }
-dashmap = { version = "5.5", optional = true }
-crossbeam = { version = "0.8", optional = true }
-futures-util = { version = "0.3", optional = true }
-
-# LSP server dependencies
-tower-lsp = { version = "0.20", optional = true }
-lsp-types = { version = "0.95", optional = true }
-
-=======
 tokio-tungstenite = { version = "0.21", optional = true }
 dashmap = { version = "5.5", optional = true }
 crossbeam-channel = { version = "0.5", optional = true }
 crossbeam = { version = "0.8", optional = true }
 futures-util = { version = "0.3", optional = true }
-
->>>>>>> 6da5b9b0
 # Cryptographic hashing for file content
 sha2 = "0.10"
 
@@ -106,17 +83,9 @@
 wasm = ["wasm-bindgen", "js-sys", "web-sys", "console_error_panic_hook"]
 ml = ["smartcore", "ndarray", "rand", "nalgebra"]
 lsp = ["tokio", "tower-lsp", "lsp-types", "tokio-util"]
-<<<<<<< HEAD
-realtime = ["tokio", "notify", "tokio-tungstenite", "dashmap", "crossbeam-channel"]
-plugins = ["libloading", "wasmtime", "reqwest"]
-realtime = ["tokio", "notify", "tokio-tungstenite", "dashmap", "crossbeam", "futures-util"]
-websocket-client = ["tokio-tungstenite", "futures-util"]
-lsp = ["tokio", "tower-lsp", "lsp-types"]
-=======
 realtime = ["tokio", "notify", "tokio-tungstenite", "dashmap", "crossbeam-channel", "crossbeam", "futures-util"]
 plugins = ["libloading", "wasmtime", "reqwest"]
 websocket-client = ["tokio-tungstenite", "futures-util"]
->>>>>>> 6da5b9b0
 [dev-dependencies]
 tempfile = "3.8"
 assert_cmd = "2.0"
@@ -135,15 +104,6 @@
 name = "adrscan-lsp"
 path = "src/bin/lsp.rs"
 required-features = ["lsp"]
-
-<<<<<<< HEAD
-[[bin]]
-name = "adrscan-lsp"
-path = "src/bin/lsp.rs"
-required-features = ["lsp"]
-
-=======
->>>>>>> 6da5b9b0
 [profile.release]
 lto = true
 codegen-units = 1

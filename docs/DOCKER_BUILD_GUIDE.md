--- conflicted
+++ resolved
@@ -241,15 +241,7 @@
 docker buildx rm photondrift-builder
 ```
 
-<<<<<<< HEAD
-## CI/CD Integration
-
-### GitHub Actions
-
-The repository includes automated Docker builds. See `.github/workflows/container-build.yml` for the CI configuration.
-=======
 ## Docker Compose Integration
->>>>>>> 9dedb2bb
 
 Create `docker-compose.yml` for simplified development:
 

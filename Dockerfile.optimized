--- conflicted
+++ resolved
@@ -12,14 +12,9 @@
 ARG BRANCH="unknown"
 ARG BUILD_TYPE="unknown"
 ARG SEMVER="unknown"
-<<<<<<< HEAD
-ARG TARGETPLATFORM="unknown"
-ARG TARGETARCH="unknown"
-=======
 ARG GITHUB_RUN_ID="unknown"
 ARG TARGETPLATFORM
 ARG TARGETARCH
->>>>>>> 7499e2ce
 
 # ==== Dependencies Stage ====
 # Cache dependencies separately for faster rebuilds
